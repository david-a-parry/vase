--- conflicted
+++ resolved
@@ -13,12 +13,8 @@
     '''
 
     def __init__(self, ped, vcf, infer_inheritance=True, g2p=None,
-<<<<<<< HEAD
-                 force_inheritance=None, logging_level=logging.WARNING):
-=======
                  check_g2p_consequence=None, force_inheritance=None,
                  logging_level=logging.WARNING):
->>>>>>> f3d42686
         '''
             Initialize with Family object from ped_file.py and a
             VcfReader object from parse_vcf.py. You may also specify an
@@ -64,10 +60,7 @@
         self.ped = ped
         self.vcf = vcf
         self.g2p = g2p
-<<<<<<< HEAD
-=======
         self.check_g2p_consequence = check_g2p_consequence
->>>>>>> f3d42686
         if not self.affected:
             raise RuntimeError("No affected individuals found in PED file '{}'"
                                .format(ped.filename))
@@ -390,11 +383,7 @@
 
     def check_g2p(self, record, ignore_csq, inheritance):
         if self.family_filter.g2p:
-<<<<<<< HEAD
-            if self.family_filter.check_g2p_consequences:
-=======
             if self.family_filter.check_g2p_consequence:
->>>>>>> f3d42686
                 fail = (not x for x in
                         self.family_filter.g2p.csq_and_allelic_requirement_met(
                             record, inheritance))
