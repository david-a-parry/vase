--- conflicted
+++ resolved
@@ -1085,18 +1085,11 @@
             g2p = self.g2p
         else:
             g2p = None
-<<<<<<< HEAD
-        self.family_filter = FamilyFilter(ped=self.ped, vcf=self.input,
-                                          infer_inheritance=infer, g2p=g2p,
-                                          logging_level=self.logger.level)
-
-=======
         self.family_filter = FamilyFilter(
                         ped=self.ped, vcf=self.input,
                         infer_inheritance=infer, g2p=g2p,
                         check_g2p_consequence=self.args.check_g2p_consequence,
                         logging_level=self.logger.level)
->>>>>>> f5e04c49
         for s in self.args.seg_controls:
             indv = Individual(s, s, 0, 0, 0, 1)
             try:
