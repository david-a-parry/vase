--- conflicted
+++ resolved
@@ -12,11 +12,7 @@
 from parse_vcf import VcfReader, VcfHeader, VcfRecord
 from .ensembl_rest_queries import EnsemblRestQueries
 from .utils import csv_to_dict
-<<<<<<< HEAD
-from .g2p import G2P
-=======
 from .g2p import G2P, allelic_req_to_label
->>>>>>> f5e04c49
 
 ENST = re.compile(r'''^ENS\w*T\d{11}(\.\d+)?''')
 ENTREZ_RE = re.compile(r'''(\d+)(\|(\d+))*''')
