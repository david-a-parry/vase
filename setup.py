--- conflicted
+++ resolved
@@ -15,12 +15,8 @@
     license='MIT',
     install_requires=[
           'pysam',
-<<<<<<< HEAD
           'parse_vcf>=0.2.2',
-=======
-          'parse_vcf>=0.2.1',
           'natsort',
->>>>>>> bb0f6470
       ],
     scripts = ["bin/vase", "bin/burden_test_vase", "bin/vase_reporter"],
     include_package_data=True,
